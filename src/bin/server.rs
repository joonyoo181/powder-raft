--- conflicted
+++ resolved
@@ -5,18 +5,13 @@
 use pft::config::{self, Config};
 use pft::consensus_v2;
 use tokio::{runtime, signal};
-<<<<<<< HEAD
-use std::io::Write;
-=======
 use std::process::exit;
->>>>>>> abf5319d
 use std::{env, fs, io, path, sync::{atomic::AtomicUsize, Arc, Mutex}};
 use pft::consensus_v2::engines::null_app::NullApp;
-use pft::consensus_v2::frontend; //change location
-use std::thread;
+use std::io::Write;
 
-// #[global_allocator]
-// static ALLOC: snmalloc_rs::SnMalloc = snmalloc_rs::SnMalloc;
+#[global_allocator]
+static ALLOC: snmalloc_rs::SnMalloc = snmalloc_rs::SnMalloc;
 
 /// Fetch json config file from command line path.
 /// Panic if not found or parsed properly.
@@ -59,15 +54,6 @@
 
     (protocol, app)
 }
-
-async fn test_run() {
-    let v = &["apples", "cake", "coffee"];
-
-    for text in v {
-        println!("I like {}.", text);
-    }
-}
-
 
 async fn run_main(cfg: Config) -> io::Result<()> {
     #[cfg(feature = "app_logger")]
@@ -130,7 +116,6 @@
             num_threads = _num_cores - 1;
         }
     }
-    let num_threads = 4;
 
     let start_idx = start_idx * num_threads;
     
@@ -155,22 +140,6 @@
         })
         .build()
         .unwrap();
-    
-    //run front end server
-    let frontend_handle = thread::spawn(move || {
-        let frontend_runtime = runtime::Builder::new_multi_thread()
-            .enable_all()
-            .worker_threads(2) // adjust as needed
-            .build()
-            .unwrap();
-        match frontend_runtime.spawn(frontend::run_actix_server(cfg)) {
-            Ok(_) => println!("Frontend server ran successfully."),
-            Err(e) => eprintln!("Frontend server error: {:?}", e),
-        }
-    });
 
-    frontend_handle.join().unwrap();
-
-
-    let _ = runtime.block_on(test_run());
+    let _ = runtime.block_on(run_main(cfg));
 }